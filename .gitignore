--- conflicted
+++ resolved
@@ -1,10 +1,7 @@
 .DS_STORE
 .ipynb_checkpoints
-<<<<<<< HEAD
 .png
 __pycache__
-Test code
-=======
 *.swp
 *.pyc
->>>>>>> b0346b9d
+Test code