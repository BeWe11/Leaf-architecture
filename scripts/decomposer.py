--- conflicted
+++ resolved
@@ -326,13 +326,7 @@
     # Remove original boundary node
     dual.remove_node(outer_n)
 
-<<<<<<< HEAD
-
 def hierarchical_decomposition(leaf, avg_fun=None,
-#  def hierarchical_decomposition(leaf, cycles, avg_fun=None,
-=======
-def hierarchical_decomposition(leaf, avg_fun=None,
->>>>>>> 84c6fd72
         include_externals=False, remove_outer=True,
         filtration_steps=100):
     """
@@ -351,11 +345,7 @@
     if avg_fun == None:
         avg_fun = lambda c, w: average(c, weights=w)
 
-<<<<<<< HEAD
-    #  Preprocessing
-=======
     # Preprocessing
->>>>>>> 84c6fd72
     print("Detecting minimal cycles.")
     cycles = shortest_cycles(leaf)
 
@@ -535,7 +525,7 @@
             tree.remove_nodes_from(ext)
 
         # Counter to index new nodes
-        # print("Step {}/{}\n".format(k, max_node))
+        print("Step {}/{}\n".format(k, max_node))
         #with open('log') as file:
             #file.write("Step {}/{}\n".format(k, max_node))
         k += 1
